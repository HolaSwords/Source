--- conflicted
+++ resolved
@@ -15,16 +15,10 @@
 import java.util.concurrent.TimeUnit
 
 class CommandHandler(
-<<<<<<< HEAD
     private val prefix: String,
     private val deleteSeconds: Long,
     private val globalAdmins: Set<String>,
     private val permissionHandler: PermissionHandler
-=======
-        private val prefix: String,
-        private val deleteSeconds: Long,
-        private val permissionHandler: PermissionHandler
->>>>>>> 900ec1b2
 ) : AbstractMessageHandler(prefix) {
     private var commandMap = CommandMap<RootCommand>()
 
@@ -38,17 +32,10 @@
         val inGuild = message.channelType == ChannelType.TEXT
         if (rootCommand.guildOnly && !inGuild) {
             return respond(
-<<<<<<< HEAD
                 rootCommand,
                 message,
                 GuildOnlyCommandAlert(),
                 rootCommand.cleanupResponse
-=======
-                    rootCommand,
-                    message,
-                    GuildOnlyCommandAlert(),
-                    true
->>>>>>> 900ec1b2
             )
         }
         val arguments = Arguments(args)
@@ -79,7 +66,6 @@
                         val channel = message.channel as TextChannel
                         if (!permissionHandler.hasPermission(sourceUser, permission, channel)) {
                             return respond(
-<<<<<<< HEAD
                                 command,
                                 message,
                                 permissionHandler.getPermissionAlert(
@@ -89,33 +75,15 @@
                                     permission
                                 ),
                                 command.cleanupResponse
-=======
-                                    command,
-                                    message,
-                                    permissionHandler.getPermissionAlert(
-                                            command.guildOnly,
-                                            message.jda,
-                                            sourceUser,
-                                            permission
-                                    ),
-                                    true
->>>>>>> 900ec1b2
                             )
                         }
                     }
                 } else if (command.guildOnly) {
                     return respond(
-<<<<<<< HEAD
                         command,
                         message,
                         GuildOnlyCommandAlert(),
                         command.cleanupResponse
-=======
-                            command,
-                            message,
-                            GuildOnlyCommandAlert(),
-                            true
->>>>>>> 900ec1b2
                     )
                 }
             }
@@ -147,18 +115,18 @@
     }
 
     private fun handleException(command: Command, exception: Exception) =
-            if (exception is InvalidSyntaxException) {
-                ErrorAlert(
-                        "Invalid Syntax!",
-                        "${exception.message!!}\n" +
-                                "**Syntax:** ${getSyntax(command)}"
-                )
-            } else ExceptionAlert(exception)
+        if (exception is InvalidSyntaxException) {
+            ErrorAlert(
+                "Invalid Syntax!",
+                "${exception.message!!}\n" +
+                "**Syntax:** ${getSyntax(command)}"
+            )
+        } else ExceptionAlert(exception)
 
     fun getSyntax(command: Command) = "$prefix${command.usage}".trim()
 
     fun getCommands(module: SourceModule) =
-            commandMap.getCommands().filter { it.module == module }
+        commandMap.getCommands().filter { it.module == module }
 
     fun getCommand(name: String) = commandMap[name.toLowerCase()]
 
@@ -173,6 +141,6 @@
      * Called when a user uses a command marked as guildOnly outside of a Guild (i.e Direct Message)
      */
     private class GuildOnlyCommandAlert : ErrorAlert(
-            "Guild Only Command!", "This command may not be used outside of a guild!"
+        "Guild Only Command!", "This command may not be used outside of a guild!"
     )
 }